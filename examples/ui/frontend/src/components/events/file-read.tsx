import React from "react";
import { Eye } from "lucide-react";
import { getFileType } from "@/lib/utils";

interface FileReadEventProps {
  payload?: {
    file?: string;
    path?: string;
    content?: string;
    start_line?: number;
    end_line?: number;
  };
  onPreviewClick?: (previewData: unknown) => void;
}

const FileReadEvent: React.FC<FileReadEventProps> = ({
  payload,
  onPreviewClick,
}) => {
  if (!payload) return null;

  const filename = payload.file || payload.path;

<<<<<<< HEAD
  if (!filename) return null;
=======
    if (extension && ["csv"].includes(extension)) return "table";
    if (extension && ["md", "markdown", "txt"].includes(extension))
      return "markdown";
    if (extension && ["html", "htm"].includes(extension)) return "html";
    if (
      extension &&
      [
        "js",
        "jsx",
        "ts",
        "tsx",
        "py",
        "java",
        "c",
        "cpp",
        "go",
        "rb",
        "php",
        "css",
        "scss",
        "json",
        "xml",
        "yaml",
        "yml",
      ].includes(extension)
    )
      return "code";
    if (
      extension &&
      ["jpg", "jpeg", "png", "gif", "svg", "webp", "bmp"].includes(extension)
    )
      return "image";
    if (extension === "pdf") return "pdf";
    return "not-supported";
  };
>>>>>>> bf9a94b1

  const fileType = getFileType(filename);

  // Helper function to trim long strings from center
  const trimFromCenter = (str: string, maxLength: number = 50): string => {
    if (str.length <= maxLength) return str;

    const halfLength = Math.floor((maxLength - 3) / 2);
    const start = str.substring(0, halfLength);
    const end = str.substring(str.length - halfLength);

    return `${start}...${end}`;
  };

  // Format filename with line range for file_read operations
  const getDisplayFilename = (): string => {
    if (payload.start_line && payload.end_line) {
      const shortFilename = trimFromCenter(
        filename?.split("/").pop() || "",
        50
      );
      return `${shortFilename} (lines ${payload.start_line}-${payload.end_line})`;
    }
    const shortFilename = filename?.split("/").pop() || "";
    return trimFromCenter(shortFilename, 50);
  };

  const handlePreviewClick = () => {
    if (onPreviewClick && filename) {
      onPreviewClick({
        filename: filename,
        title: filename.split("/").pop(),
        type: fileType,
      });
    }
  };

  return (
    <div className="flex justify-start mb-2">
      <div className="flex items-center space-x-2 px-3 py-2 bg-white/90 rounded-xl">
        <Eye className="w-3 h-3 text-blue-600" />
        <span className="text-xs text-slate-600 font-medium">
          Read{" "}
          <button
            onClick={handlePreviewClick}
            className="text-slate-800 hover:text-slate-900 hover:underline cursor-pointer bg-transparent border-none p-0 font-inherit font-semibold"
            title="Click to open file"
          >
            {getDisplayFilename()}
          </button>
        </span>
        {payload.content && (
          <button
            onClick={handlePreviewClick}
            className="flex items-center ml-2 px-1 py-0.5 text-xs text-gray-400 hover:text-gray-600 transition-colors"
            title="View content"
          >
            <Eye className="w-3 h-3" />
          </button>
        )}
      </div>
    </div>
  );
};

export default FileReadEvent;<|MERGE_RESOLUTION|>--- conflicted
+++ resolved
@@ -21,45 +21,7 @@
 
   const filename = payload.file || payload.path;
 
-<<<<<<< HEAD
   if (!filename) return null;
-=======
-    if (extension && ["csv"].includes(extension)) return "table";
-    if (extension && ["md", "markdown", "txt"].includes(extension))
-      return "markdown";
-    if (extension && ["html", "htm"].includes(extension)) return "html";
-    if (
-      extension &&
-      [
-        "js",
-        "jsx",
-        "ts",
-        "tsx",
-        "py",
-        "java",
-        "c",
-        "cpp",
-        "go",
-        "rb",
-        "php",
-        "css",
-        "scss",
-        "json",
-        "xml",
-        "yaml",
-        "yml",
-      ].includes(extension)
-    )
-      return "code";
-    if (
-      extension &&
-      ["jpg", "jpeg", "png", "gif", "svg", "webp", "bmp"].includes(extension)
-    )
-      return "image";
-    if (extension === "pdf") return "pdf";
-    return "not-supported";
-  };
->>>>>>> bf9a94b1
 
   const fileType = getFileType(filename);
 
