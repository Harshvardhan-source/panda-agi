import React, { useState } from "react";
import { Save, Loader2 } from "lucide-react";
import { Button } from "@/components/ui/button";
import {
  Dialog,
  DialogContent,
  DialogDescription,
  DialogFooter,
  DialogHeader,
  DialogTitle,
  DialogTrigger,
} from "@/components/ui/dialog";
import { Input } from "@/components/ui/input";
import { Label } from "@/components/ui/label";
<<<<<<< HEAD
import { saveArtifact, suggestArtifactName } from "@/lib/api/artifacts";
=======
import { saveArtifact, ArtifactResponse } from "@/lib/api/artifacts";
>>>>>>> b6c56574
import { toast } from "react-hot-toast";

interface SaveArtifactButtonProps {
  conversationId?: string;
  previewData?: {
    title?: string;
    filename?: string;
    url?: string;
    content?: string;
    type?: string;
  };
  onSave?: (artifactData: { artifact: ArtifactResponse, detail: string }) => void;
}

const SaveArtifactButton: React.FC<SaveArtifactButtonProps> = ({
  conversationId,
  previewData,
  onSave,
}) => {
  const [isOpen, setIsOpen] = useState(false);
  const [artifactName, setArtifactName] = useState("");
  const [isLoading, setIsLoading] = useState(false);
  const [isSuggestingName, setIsSuggestingName] = useState(false);

  const handleSaveArtifact = async () => {
    if (!conversationId) {
      toast.error("Missing conversation ID");
      return;
    }

    if (!artifactName.trim()) {
      toast.error("Please enter an creation name");
      return;
    }

    setIsLoading(true);
    try {
      const savedArtifact = await saveArtifact(conversationId, {
        type: previewData?.type || "text",
        name: artifactName.trim(),
        filepath: previewData?.url || previewData?.filename || ""
      });
      toast.success("Creation saved successfully!");
      setIsOpen(false);
      setArtifactName("");
      
      // Call the onSave callback with the saved artifact data
      if (onSave) {
        onSave(savedArtifact);
      }
    } catch (error) {
      console.error("Save error:", error);
      if (error instanceof Error) {
        toast.error(`Save failed: ${error.message}`);
      } else {
        toast.error("Save failed: Unknown error");
      }
    } finally {
      setIsLoading(false);
    }
  };

  const handleOpenDialog = async () => {
    setIsOpen(true);
    setArtifactName("");
    
    // Automatically suggest a name if we have the required data
    if (conversationId && previewData?.type && (previewData?.url || previewData?.filename)) {
      await suggestName();
    }
  };

  const suggestName = async () => {
    if (!conversationId || !previewData?.type || (!previewData?.url && !previewData?.filename)) {
      return;
    }

    setIsSuggestingName(true);
    try {
      const response = await suggestArtifactName(conversationId, {
        type: previewData.type,
        filepath: previewData.url || previewData.filename || ""
      });
      
      if (response.suggested_name ) {
        setArtifactName(response.suggested_name);
        // Select all text after setting the value
        setTimeout(() => {
          const input = document.getElementById('artifact-name') as HTMLInputElement;
          if (input) {
            input.select();
            input.focus();
          }
        }, 100);
      }
    } catch (error) {
      console.error("Name suggestion error:", error);
      // Don't show error toast for name suggestion failures - just use default
    } finally {
      setIsSuggestingName(false);
    }
  };

  return (
    <Dialog open={isOpen} onOpenChange={setIsOpen}>
      <DialogTrigger asChild>
        <Button
          variant="ghost"
          size="sm"
          onClick={handleOpenDialog}
          className="p-1 hover:bg-gray-200 rounded transition-colors"
          title="Save Creation"
        >
          <Save className="w-4 h-4" />
        </Button>
      </DialogTrigger>
      <DialogContent className="sm:max-w-[425px]">
        <DialogHeader>
          <DialogTitle>Save Creation</DialogTitle>
          <DialogDescription>
            Enter a name for this creation. It will be saved to your list of creations.
          </DialogDescription>
        </DialogHeader>
        <div className="grid gap-4 py-4">
          <div className="grid grid-cols-4 items-center gap-4">
            <Label htmlFor="artifact-name" className="text-right">
              Name
            </Label>
            <div className="col-span-3 relative">
              <Input
                id="artifact-name"
                value={artifactName}
                onChange={(e) => setArtifactName(e.target.value)}
                className={`w-full transition-all duration-200 ${
                  isSuggestingName ? 'pr-32 bg-gray-50 border-blue-200' : ''
                }`}
                placeholder={isSuggestingName ? "Generating AI suggestion..." : "Enter creation name..."}
                onKeyDown={(e) => {
                  if (e.key === "Enter") {
                    handleSaveArtifact();
                  }
                }}
                disabled={isSuggestingName}
              />
              {isSuggestingName && (
                <div className="absolute right-3 top-1/2 transform -translate-y-1/2 flex items-center gap-2 px-3 py-1.5 bg-blue-50 border border-blue-200 rounded-md animate-in fade-in-0 slide-in-from-right-2 duration-300">
                  <Loader2 className="w-4 h-4 animate-spin text-blue-600" />
                  <span className="text-sm font-medium text-blue-700">AI generating...</span>
                </div>
              )}
            </div>
          </div>
        </div>
        <DialogFooter>
          <Button
            variant="outline"
            onClick={() => setIsOpen(false)}
            disabled={isLoading || isSuggestingName}
          >
            Cancel
          </Button>
          <Button
            onClick={handleSaveArtifact}
            disabled={!artifactName.trim()}
          >
            {isLoading ? "Saving..." : "Save"}
          </Button>
        </DialogFooter>
      </DialogContent>
    </Dialog>
  );
};

export default SaveArtifactButton; <|MERGE_RESOLUTION|>--- conflicted
+++ resolved
@@ -12,11 +12,8 @@
 } from "@/components/ui/dialog";
 import { Input } from "@/components/ui/input";
 import { Label } from "@/components/ui/label";
-<<<<<<< HEAD
-import { saveArtifact, suggestArtifactName } from "@/lib/api/artifacts";
-=======
-import { saveArtifact, ArtifactResponse } from "@/lib/api/artifacts";
->>>>>>> b6c56574
+import { saveArtifact, suggestArtifactName, ArtifactResponse } from "@/lib/api/artifacts";
+
 import { toast } from "react-hot-toast";
 
 interface SaveArtifactButtonProps {
