--- conflicted
+++ resolved
@@ -18,7 +18,6 @@
 import { TableCell } from "@tiptap/extension-table-cell";
 import { createLowlight } from "lowlight";
 import Typography from "@tiptap/extension-typography";
-<<<<<<< HEAD
 import { Markdown } from "tiptap-markdown";
 
 // Type for the markdown storage
@@ -27,9 +26,7 @@
     getMarkdown: () => string;
   };
 }
-=======
 import Placeholder from "@tiptap/extension-placeholder";
->>>>>>> a85de2a8
 
 // Re-export from types for backward compatibility
 export type { ArtifactData };
