--- conflicted
+++ resolved
@@ -315,8 +315,6 @@
     }
   };
 
-<<<<<<< HEAD
-=======
   // Simple HTML to markdown converter
   const htmlToMarkdown = (html: string): string => {
     return html
@@ -547,7 +545,6 @@
     );
   };
 
->>>>>>> f6635b46
   if (!artifact) return null;
 
   // Get file extension and determine type
