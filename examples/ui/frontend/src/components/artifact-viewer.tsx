import React, { useState, useEffect, useRef, useCallback } from "react";
import FileIcon from "./ui/file-icon";
import { Button } from "./ui/button";
import { Tooltip, TooltipContent, TooltipProvider, TooltipTrigger } from "./ui/tooltip";
import { getApiHeaders } from "@/lib/api/common";
import { updateArtifact, updateArtifactFile } from "@/lib/api/artifacts";
import { ArtifactData, ArtifactViewerCallbacks } from "@/types/artifact";
import ArtifactActions from "./artifact-actions";
import {
  X,
  Loader2,
  Bold,
  Italic,
  List,
  ListOrdered,
  Quote,
  Code,
  Heading1,
  Heading2,
  Heading3,
  Undo2,
  Redo2,
  Link2,
  Hash,
  Unlink,
  Plus,
} from "lucide-react";
import toast from "react-hot-toast";
import { useEditor, EditorContent, Editor } from "@tiptap/react";
import StarterKit from "@tiptap/starter-kit";
import Link from "@tiptap/extension-link";
import Image from "@tiptap/extension-image";
import CodeBlockLowlight from "@tiptap/extension-code-block-lowlight";
import { Table } from "@tiptap/extension-table";
import { TableRow } from "@tiptap/extension-table-row";
import { TableHeader } from "@tiptap/extension-table-header";
import { TableCell } from "@tiptap/extension-table-cell";
import HorizontalRule from "@tiptap/extension-horizontal-rule";
import { createLowlight } from "lowlight";
import Typography from "@tiptap/extension-typography";
import { Markdown } from "tiptap-markdown";

// Type for the markdown storage
interface MarkdownStorage {
  markdown: {
    getMarkdown: () => string;
  };
}
import Placeholder from "@tiptap/extension-placeholder";
import { SlashCommand, slashCommandSuggestion } from "./slash-command-extension";
import "./tiptap-editor.css";

// Re-export from types for backward compatibility
export type { ArtifactData };

interface ArtifactViewerProps extends ArtifactViewerCallbacks {
  isOpen: boolean;
  onClose: () => void;
  artifact?: ArtifactData;
}

const ArtifactViewer: React.FC<ArtifactViewerProps> = ({
  isOpen,
  onClose,
  artifact,
  onArtifactUpdated,
  onArtifactDeleted,
}) => {
  // State for file content
  const [fileContent, setFileContent] = useState<string | null>(null);
  const [isLoading, setIsLoading] = useState(false);
  const [error, setError] = useState<string | null>(null);

  const [isEditingTitle, setIsEditingTitle] = useState(false);
  const [hasUnsavedChanges, setHasUnsavedChanges] = useState(false);
  const [titleEditJustTriggered, setTitleEditJustTriggered] = useState(false);
  const [isSaving, setIsSaving] = useState(false);
  const [justSaved, setJustSaved] = useState(false);
  const [showLinkDialog, setShowLinkDialog] = useState(false);
  const [linkUrl, setLinkUrl] = useState("");
  const [wordCount, setWordCount] = useState(0);
  const [, forceUpdate] = useState({});
  const [hoveredTable, setHoveredTable] = useState<HTMLTableElement | null>(null);
  const [tablePosition, setTablePosition] = useState<{ top: number; left: number; width: number; height: number } | null>(null);
  const titleInputRef = useRef<HTMLInputElement>(null);

  const fileBaseUrl = `${window.location.origin}/creations/${artifact?.id}/`;

  // Fetch file content when artifact changes
  useEffect(() => {
    if (!artifact) {
      setFileContent(null);
      setIsLoading(false);
      setError(null);
      return;
    }

    // Function to fetch artifact content
    const fetchArtifactContent = async () => {
      if (!artifact) return;

      setIsLoading(true);
      setError(null);

      try {
        const fileUrl = `${fileBaseUrl}${encodeURIComponent(
          artifact.filepath
        )}?raw=true`;

        // eslint-disable-next-line @typescript-eslint/no-explicit-any
        const apiHeaders: any = await getApiHeaders();

        const response = await fetch(fileUrl, { headers: apiHeaders });

        if (!response.ok) {
          const errorMessage = await response.json();
          throw new Error(
            errorMessage?.detail ||
              `Failed to fetch artifact: ${response.status}!`
          );
        }

        const content = await response.text();
        setFileContent(content);
      } catch (err) {
        console.error("Error fetching artifact content:", err);
        setError(err instanceof Error ? err.message : String(err));
      } finally {
        setIsLoading(false);
      }
    };

    fetchArtifactContent();
  }, [artifact, fileBaseUrl]);

  // Handle title change
  const handleTitleChange = async (newTitle: string) => {
    if (!artifact) return;

    try {
      await updateArtifact(artifact.id, {
        name: newTitle,
      });

      // Update the artifact locally without triggering a full reload
      artifact.name = newTitle;
    } catch (error) {
      console.error("Failed to update artifact title:", error);
      throw error;
    }
  };

  // Handle edit title
  const handleEditTitle = () => {
    setTitleEditJustTriggered(true);
    setIsEditingTitle(true);
    // Clear the flag after a short delay and focus the input
    setTimeout(() => {
      setTitleEditJustTriggered(false);
      if (titleInputRef.current) {
        titleInputRef.current.focus();
      }
    }, 200);
  };

  const handleSaveTitle = async (newTitle: string) => {
    await handleTitleChange(newTitle);
    setIsEditingTitle(false);
  };

  const handleCancelTitleEdit = () => {
    setIsEditingTitle(false);
  };

  // Handle close with confirmation
  const handleClose = () => {
    if (hasUnsavedChanges) {
      const confirmed = window.confirm(
        "You have unsaved changes. Are you sure you want to close?"
      );
      if (!confirmed) return;
    }
    onClose();
  };

  // Tiptap editor setup
  const lowlight = createLowlight();
  const editor = useEditor({
    immediatelyRender: false,
    extensions: [
      StarterKit,
      Typography,
      Placeholder.configure({
        placeholder: "Type '/' for commands or click to start writing...",
      }),
      Link.configure({
        openOnClick: false,
        linkOnPaste: true,
        HTMLAttributes: {
          rel: "noopener noreferrer nofollow",
          target: null,
          class: "editor-link",
        },
      }),
      Image,
      CodeBlockLowlight.configure({
        lowlight,
      }),
      Table.configure({
        resizable: true,
      }),
      TableRow,
      TableHeader,
      TableCell,
<<<<<<< HEAD
      Markdown.configure({
        html: false,
        tightLists: false,
        bulletListMarker: '-',
        linkify: true,
        breaks: true,
=======
      HorizontalRule,
      SlashCommand.configure({
        suggestion: slashCommandSuggestion,
>>>>>>> a742b087
      }),
    ],
    content: fileContent || "",
    onUpdate: ({ editor }) => {
      // For markdown files, compare markdown content
      // For other files, compare HTML content
      const currentContent = getFileType(artifact?.filepath || "") === "markdown"
        ? (editor.storage as unknown as MarkdownStorage).markdown.getMarkdown()
        : editor.getHTML();
      const hasChanges = currentContent !== fileContent;
      setHasUnsavedChanges(hasChanges);
      if (hasChanges) {
        setJustSaved(false);
      }

      // Update word count
      const text = editor.getText();
      const words = text
        .trim()
        .split(/\s+/)
        .filter((word) => word.length > 0);
      setWordCount(words.length);

      // Update button states
      forceUpdate({});

      // Refresh table listeners after content changes
      setTimeout(() => {
        setupTableHoverListeners();
      }, 100);
    },
    onSelectionUpdate: () => {
      // Force re-render to update button states
      forceUpdate({});
    },
  });

<<<<<<< HEAD
=======
  // Set up table hover listeners
  const setupTableHoverListeners = useCallback(() => {
    if (!editor) return;

    const editorElement = document.querySelector('.tiptap-editor .ProseMirror');
    if (!editorElement) return;

    const editorContainer = document.querySelector('.px-16.py-12');
    if (!editorContainer) return;

    const tables = editorElement.querySelectorAll('table');
    
    const handleMouseEnter = (table: HTMLTableElement) => {
      const containerRect = editorContainer.getBoundingClientRect();
      const tableRect = table.getBoundingClientRect();
      
      setHoveredTable(table);
      setTablePosition({
        top: tableRect.top - containerRect.top,
        left: tableRect.left - containerRect.left,
        width: tableRect.width,
        height: tableRect.height,
      });
    };

    const handleMouseLeave = () => {
      // Don't hide immediately, let the invisible hover zone handle it
    };

    tables.forEach(table => {
      const htmlTable = table as HTMLTableElement;
      htmlTable.addEventListener('mouseenter', () => handleMouseEnter(htmlTable));
      htmlTable.addEventListener('mouseleave', handleMouseLeave);
    });

    // Cleanup function
    return () => {
      tables.forEach(table => {
        const htmlTable = table as HTMLTableElement;
        htmlTable.removeEventListener('mouseenter', () => handleMouseEnter(htmlTable));
        htmlTable.removeEventListener('mouseleave', handleMouseLeave);
      });
    };
  }, [editor]);

  // Add table controls
  const handleAddRow = useCallback(() => {
    if (!editor || !hoveredTable) return;
    
    // Move cursor to last cell of the table to ensure we add at the end
    const rows = hoveredTable.querySelectorAll('tr');
    if (rows.length > 0) {
      const lastRow = rows[rows.length - 1];
      const cells = lastRow.querySelectorAll('td, th');
      if (cells.length > 0) {
        const lastCell = cells[cells.length - 1];
        // Focus the last cell and then add row after it
        const pos = editor.view.posAtDOM(lastCell, 0);
        editor.commands.setTextSelection(pos);
      }
    }
    
    editor.chain().focus().addRowAfter().run();
    setTimeout(() => setupTableHoverListeners(), 100);
  }, [editor, setupTableHoverListeners, hoveredTable]);

  const handleAddColumn = useCallback(() => {
    if (!editor || !hoveredTable) return;
    
    // Move cursor to last cell of the first row to ensure we add at the end
    const rows = hoveredTable.querySelectorAll('tr');
    if (rows.length > 0) {
      const firstRow = rows[0];
      const cells = firstRow.querySelectorAll('td, th');
      if (cells.length > 0) {
        const lastCell = cells[cells.length - 1];
        // Focus the last cell of the first row and then add column after it
        const pos = editor.view.posAtDOM(lastCell, 0);
        editor.commands.setTextSelection(pos);
      }
    }
    
    editor.chain().focus().addColumnAfter().run();
    setTimeout(() => setupTableHoverListeners(), 100);
  }, [editor, setupTableHoverListeners, hoveredTable]);

  // Custom markdown parser that preserves empty lines
  const parseMarkdownWithEmptyLines = (markdown: string): string => {
    if (!markdown) return "";

    const lines = markdown.split("\n");
    const htmlLines: string[] = [];
    let inList = false;
    let listType = "";

    for (let i = 0; i < lines.length; i++) {
      const line = lines[i];

      // Empty line - preserve it and close any open list
      if (line.trim() === "") {
        if (inList) {
          htmlLines.push(`</${listType}>`);
          inList = false;
          listType = "";
        }
        htmlLines.push("<p></p>");
        continue;
      }

      let processedLine = line;

      // Headers
      if (line.startsWith("### ")) {
        if (inList) {
          htmlLines.push(`</${listType}>`);
          inList = false;
          listType = "";
        }
        processedLine = `<h3>${line.substring(4)}</h3>`;
      } else if (line.startsWith("## ")) {
        if (inList) {
          htmlLines.push(`</${listType}>`);
          inList = false;
          listType = "";
        }
        processedLine = `<h2>${line.substring(3)}</h2>`;
      } else if (line.startsWith("# ")) {
        if (inList) {
          htmlLines.push(`</${listType}>`);
          inList = false;
          listType = "";
        }
        processedLine = `<h1>${line.substring(2)}</h1>`;
      } else if (line.trim().startsWith("- ")) {
        // Unordered list item
        if (!inList || listType !== "ul") {
          if (inList) htmlLines.push(`</${listType}>`);
          htmlLines.push("<ul>");
          inList = true;
          listType = "ul";
        }
        const listItemContent = line
          .trim()
          .substring(2)
          .replace(/\*\*(.*?)\*\*/g, "<strong>$1</strong>")
          .replace(/\*(.*?)\*/g, "<em>$1</em>")
          .replace(/`(.*?)`/g, "<code>$1</code>");
        processedLine = `<li>${listItemContent}</li>`;
      } else if (/^\d+\.\s/.test(line.trim())) {
        // Numbered list item (1. 2. 3. etc.)
        if (!inList || listType !== "ol") {
          if (inList) htmlLines.push(`</${listType}>`);
          htmlLines.push("<ol>");
          inList = true;
          listType = "ol";
        }
        const listItemContent = line
          .trim()
          .replace(/^\d+\.\s/, "")
          .replace(/\*\*(.*?)\*\*/g, "<strong>$1</strong>")
          .replace(/\*(.*?)\*/g, "<em>$1</em>")
          .replace(/`(.*?)`/g, "<code>$1</code>");
        processedLine = `<li>${listItemContent}</li>`;
      } else {
        // Regular content
        if (inList) {
          htmlLines.push(`</${listType}>`);
          inList = false;
          listType = "";
        }
        processedLine = line
          .replace(/\*\*(.*?)\*\*/g, "<strong>$1</strong>")
          .replace(/\*(.*?)\*/g, "<em>$1</em>")
          .replace(/`(.*?)`/g, "<code>$1</code>");
        processedLine = `<p>${processedLine}</p>`;
      }

      htmlLines.push(processedLine);
    }

    // Close any remaining open list
    if (inList) {
      htmlLines.push(`</${listType}>`);
    }

    return htmlLines.join("");
  };

>>>>>>> a742b087
  // Update editor content when file content changes
  useEffect(() => {
    if (editor && fileContent !== null) {
      // Use the Markdown extension to parse markdown content
      editor.commands.setContent(fileContent);
      setHasUnsavedChanges(false);

      // Focus the editor after content is set
      if (isOpen) {
        setTimeout(() => {
          editor.commands.focus("start");
        }, 200);
      }

      // Update initial word count
      const text = editor.getText();
      const words = text
        .trim()
        .split(/\s+/)
        .filter((word) => word.length > 0);
      setWordCount(words.length);

      // Set up table hover listeners
      setTimeout(() => {
        setupTableHoverListeners();
      }, 100);
    }
  }, [editor, fileContent, isOpen, setupTableHoverListeners]);

  // Handle editing existing link URL
  const handleEditLinkUrl = useCallback(() => {
    if (!editor) return;

    const attrs = editor.getAttributes("link");
    setLinkUrl(attrs.href || "");
    setShowLinkDialog(true);
  }, [editor]);

  const handleSaveContent = async () => {
    if (!artifact || !hasUnsavedChanges || !editor || isSaving) return;

    setIsSaving(true);
    try {
      // For markdown files, use the Markdown extension to get markdown content
      // For other files, use HTML content
      const content =
        getFileType(artifact.filepath) === "markdown"
          ? (editor.storage as unknown as MarkdownStorage).markdown.getMarkdown()
          : editor.getHTML();

      await updateArtifactFile(
        artifact.id,
        artifact.filepath,
        content
      );

      setFileContent(content);
      setHasUnsavedChanges(false);
      setJustSaved(true);

      // Reset the "just saved" state after 2 seconds
      setTimeout(() => {
        setJustSaved(false);
      }, 2000);
    } catch (err) {
      console.error("Error saving content:", err);
      const errorMessage =
        err instanceof Error ? err.message : "Failed to save content";
      setError(errorMessage);
      toast.error(errorMessage);
    } finally {
      setIsSaving(false);
    }
  };

  // Simple HTML to markdown converter
  const htmlToMarkdown = (html: string): string => {
    return html
      .replace(/<h1>(.*?)<\/h1>/g, "# $1")
      .replace(/<h2>(.*?)<\/h2>/g, "## $1")
      .replace(/<h3>(.*?)<\/h3>/g, "### $1")
      .replace(/<strong>(.*?)<\/strong>/g, "**$1**")
      .replace(/<em>(.*?)<\/em>/g, "*$1*")
      .replace(/<code>(.*?)<\/code>/g, "`$1`")
      .replace(/<p>(.*?)<\/p>/g, "$1\n\n")
      .replace(/<br\s*\/?>/g, "\n")
      .replace(/<[^>]*>/g, "") // Remove any remaining HTML tags
      .trim();
  };

  // Handle link insertion
  const handleLinkClick = () => {
    if (!editor) return;

    const { from, to } = editor.state.selection;
    const selectedText = editor.state.doc.textBetween(from, to) || "";

    // Check if the current selection is within a link
    const isInLink = editor.isActive("link");

    if (isInLink) {
      // Remove existing link from current selection/cursor position
      editor.chain().focus().unsetLink().run();
    } else {
      // Show dialog to add link
      setLinkUrl(selectedText.startsWith("http") ? selectedText : "");
      setShowLinkDialog(true);
    }
  };

  const handleLinkSubmit = () => {
    if (linkUrl && editor) {
      // If we're editing an existing link, we need to update the entire link
      if (editor.isActive("link")) {
        // Select the entire link first, then update its URL
        editor
          .chain()
          .focus()
          .extendMarkRange("link")
          .setLink({ href: linkUrl })
          .run();
      } else {
        // Creating a new link
        editor.chain().focus().setLink({ href: linkUrl }).run();
      }
    }
    setShowLinkDialog(false);
    setLinkUrl("");
  };

  const handleUnlink = () => {
    if (editor) {
      editor.chain().focus().extendMarkRange("link").unsetLink().run();
    }
    setShowLinkDialog(false);
    setLinkUrl("");
  };

  // Helper component for tooltip-wrapped toolbar buttons
  const ToolbarButton = ({ 
    onClick, 
    disabled = false, 
    isActive = false, 
    tooltip, 
    children 
  }: {
    onClick: () => void;
    disabled?: boolean;
    isActive?: boolean;
    tooltip: string;
    children: React.ReactNode;
  }) => (
    <Tooltip>
      <TooltipTrigger asChild>
        <button
          onClick={onClick}
          disabled={disabled}
          className={`p-2 rounded hover:bg-gray-200 dark:hover:bg-gray-700 transition-colors ${
            disabled
              ? "opacity-50 cursor-not-allowed"
              : isActive
              ? "bg-gray-200 dark:bg-gray-700 text-blue-600 dark:text-blue-400"
              : "text-gray-600 dark:text-gray-400"
          }`}
        >
          {children}
        </button>
      </TooltipTrigger>
      <TooltipContent>
        <p>{tooltip}</p>
      </TooltipContent>
    </Tooltip>
  );

  // Toolbar component
  const Toolbar = ({ editor }: { editor: Editor | null }) => {
    if (!editor) return null;

    return (
      <TooltipProvider>
        <div className="sticky top-0 z-10 flex items-center justify-between p-3 bg-white dark:bg-gray-900 border-b border-gray-200 dark:border-gray-700 shadow-sm">
          <div className="flex items-center space-x-1">
            {/* Undo/Redo */}
            <ToolbarButton
              onClick={() => editor.chain().focus().undo().run()}
              disabled={!editor.can().undo()}
              tooltip="Undo (Ctrl+Z)"
            >
              <Undo2 className="w-4 h-4" />
            </ToolbarButton>

            <ToolbarButton
              onClick={() => editor.chain().focus().redo().run()}
              disabled={!editor.can().redo()}
              tooltip="Redo (Ctrl+Y)"
            >
              <Redo2 className="w-4 h-4" />
            </ToolbarButton>

          <div className="w-px h-6 bg-gray-300 dark:bg-gray-600 mx-1" />

            {/* Text Formatting */}
            <ToolbarButton
              onClick={() => editor.chain().focus().toggleBold().run()}
              isActive={editor.isActive("bold")}
              tooltip="Bold (Ctrl+B)"
            >
              <Bold className="w-4 h-4" />
            </ToolbarButton>

            <ToolbarButton
              onClick={() => editor.chain().focus().toggleItalic().run()}
              isActive={editor.isActive("italic")}
              tooltip="Italic (Ctrl+I)"
            >
              <Italic className="w-4 h-4" />
            </ToolbarButton>

            <ToolbarButton
              onClick={() => editor.chain().focus().toggleCode().run()}
              isActive={editor.isActive("code")}
              tooltip="Inline Code"
            >
              <Code className="w-4 h-4" />
            </ToolbarButton>

          <div className="w-px h-6 bg-gray-300 dark:bg-gray-600 mx-1" />

            {/* Headings */}
            <ToolbarButton
              onClick={() => editor.chain().focus().toggleHeading({ level: 1 }).run()}
              isActive={editor.isActive("heading", { level: 1 })}
              tooltip="Heading 1"
            >
              <Heading1 className="w-4 h-4" />
            </ToolbarButton>

            <ToolbarButton
              onClick={() => editor.chain().focus().toggleHeading({ level: 2 }).run()}
              isActive={editor.isActive("heading", { level: 2 })}
              tooltip="Heading 2"
            >
              <Heading2 className="w-4 h-4" />
            </ToolbarButton>

            <ToolbarButton
              onClick={() => editor.chain().focus().toggleHeading({ level: 3 }).run()}
              isActive={editor.isActive("heading", { level: 3 })}
              tooltip="Heading 3"
            >
              <Heading3 className="w-4 h-4" />
            </ToolbarButton>

          <div className="w-px h-6 bg-gray-300 dark:bg-gray-600 mx-1" />

            {/* Lists */}
            <ToolbarButton
              onClick={() => editor.chain().focus().toggleBulletList().run()}
              isActive={editor.isActive("bulletList")}
              tooltip="Bullet List"
            >
              <List className="w-4 h-4" />
            </ToolbarButton>

            <ToolbarButton
              onClick={() => editor.chain().focus().toggleOrderedList().run()}
              isActive={editor.isActive("orderedList")}
              tooltip="Numbered List"
            >
              <ListOrdered className="w-4 h-4" />
            </ToolbarButton>

          <div className="w-px h-6 bg-gray-300 dark:bg-gray-600 mx-1" />

            {/* Link */}
            <ToolbarButton
              onClick={editor.isActive("link") ? handleEditLinkUrl : handleLinkClick}
              isActive={editor.isActive("link")}
              tooltip={editor.isActive("link") ? "Edit Link" : "Add Link"}
            >
              <Link2 className="w-4 h-4" />
            </ToolbarButton>

            {/* Quote */}
            <ToolbarButton
              onClick={() => editor.chain().focus().toggleBlockquote().run()}
              isActive={editor.isActive("blockquote")}
              tooltip="Quote"
            >
              <Quote className="w-4 h-4" />
            </ToolbarButton>
          </div>

          {/* Word count */}
          <div className="flex items-center space-x-3 text-sm text-gray-500 dark:text-gray-400">
            <span className="flex items-center space-x-1">
              <Hash className="w-4 h-4" />
              <span>{wordCount} words</span>
            </span>
          </div>
        </div>
      </TooltipProvider>
    );
  };

  if (!artifact) return null;

  // Get file extension and determine type
  const getFileExtension = (filepath: string): string => {
    return filepath.split(".").pop()?.toLowerCase() || "";
  };

  const getFileType = (filepath: string): string => {
    const extension = getFileExtension(filepath);

    if (extension === "md" || extension === "markdown") {
      return "markdown";
    } else if (extension === "html" || extension === "htm") {
      return "iframe";
    } else {
      return "markdown"; // Default to markdown for other file types
    }
  };

  // Render content based on type
  const renderContent = () => {
    const type = getFileType(artifact.filepath);

    switch (type) {
      case "markdown":
        return (
          <>
            <div className="h-full flex flex-col bg-gray-50 dark:bg-gray-900">
              <Toolbar editor={editor} />
              <div className="flex-1 p-6 overflow-auto">
                <div className="max-w-4xl mx-auto bg-white dark:bg-gray-800 min-h-full shadow-sm hover:shadow-md transition-shadow duration-200 rounded-lg relative">
                  <div className="px-16 py-12">
                    <EditorContent
                      editor={editor}
                      className="tiptap-editor focus:outline-none cursor-text"
                    />
                    {/* Table Controls */}
                    {hoveredTable && tablePosition && (
                      <>
                        {/* Invisible hover zone that extends beyond the table */}
                        <div
                          className="absolute"
                          style={{
                            left: tablePosition.left - 20,
                            top: tablePosition.top - 20,
                            width: tablePosition.width + 60,
                            height: tablePosition.height + 60,
                            pointerEvents: 'none',
                            zIndex: 1,
                          }}
                          onMouseLeave={() => {
                            setHoveredTable(null);
                            setTablePosition(null);
                          }}
                        >
                          {/* Only the outer border area should capture mouse events */}
                          <div
                            style={{
                              position: 'absolute',
                              top: 0,
                              left: 0,
                              right: 0,
                              height: '20px',
                              pointerEvents: 'auto',
                            }}
                          />
                          <div
                            style={{
                              position: 'absolute',
                              bottom: 0,
                              left: 0,
                              right: 0,
                              height: '20px',
                              pointerEvents: 'auto',
                            }}
                          />
                          <div
                            style={{
                              position: 'absolute',
                              top: '20px',
                              bottom: '20px',
                              left: 0,
                              width: '20px',
                              pointerEvents: 'auto',
                            }}
                          />
                          <div
                            style={{
                              position: 'absolute',
                              top: '20px',
                              bottom: '20px',
                              right: 0,
                              width: '20px',
                              pointerEvents: 'auto',
                            }}
                          />
                        </div>
                        {/* Add Column Button (positioned on right side) */}
                        <button
                          onClick={handleAddColumn}
                          className="absolute bg-white dark:bg-gray-800 hover:bg-gray-50 dark:hover:bg-gray-700 text-gray-600 dark:text-gray-300 border border-gray-200 dark:border-gray-600 rounded-md p-1.5 shadow-sm transition-all duration-200 cursor-pointer hover:shadow-md"
                          style={{
                            left: tablePosition.left + tablePosition.width - 12,
                            top: tablePosition.top + tablePosition.height / 2 - 12,
                            zIndex: 20,
                          }}
                          title="Add column"
                        >
                          <Plus className="w-3 h-3" />
                        </button>
                        {/* Add Row Button (positioned on bottom) */}
                        <button
                          onClick={handleAddRow}
                          className="absolute bg-white dark:bg-gray-800 hover:bg-gray-50 dark:hover:bg-gray-700 text-gray-600 dark:text-gray-300 border border-gray-200 dark:border-gray-600 rounded-md p-1.5 shadow-sm transition-all duration-200 cursor-pointer hover:shadow-md"
                          style={{
                            left: tablePosition.left + tablePosition.width / 2 - 12,
                            top: tablePosition.top + tablePosition.height - 12,
                            zIndex: 20,
                          }}
                          title="Add row"
                        >
                          <Plus className="w-3 h-3" />
                        </button>
                      </>
                    )}
                  </div>
                </div>
              </div>
            </div>

            {/* Link Dialog */}
            {showLinkDialog && (
              <div className="fixed inset-0 bg-black/50 flex items-center justify-center z-50">
                <div className="bg-white dark:bg-gray-800 rounded-lg p-6 w-96 shadow-xl">
                  <h3 className="text-lg font-semibold mb-4 text-gray-900 dark:text-white">
                    {editor?.isActive("link") ? "Edit Link" : "Add Link"}
                  </h3>
                  <input
                    type="url"
                    value={linkUrl}
                    onChange={(e) => setLinkUrl(e.target.value)}
                    placeholder="Enter URL..."
                    className="w-full px-3 py-2 border border-gray-300 dark:border-gray-600 rounded-md bg-white dark:bg-gray-700 text-gray-900 dark:text-white focus:outline-none focus:ring-2 focus:ring-blue-500 mb-4"
                    autoFocus
                    onKeyDown={(e) => {
                      if (e.key === "Enter") {
                        handleLinkSubmit();
                      } else if (e.key === "Escape") {
                        setShowLinkDialog(false);
                        setLinkUrl("");
                      }
                    }}
                  />
                  <div className="flex justify-between">
                    <div>
                      {editor?.isActive("link") && (
                        <Button
                          onClick={handleUnlink}
                          variant="outline"
                          size="sm"
                          className="text-red-600 dark:text-red-400 border-red-300 dark:border-red-600 hover:bg-red-50 dark:hover:bg-red-900/20"
                        >
                          <Unlink className="w-4 h-4 mr-2" />
                          Remove Link
                        </Button>
                      )}
                    </div>
                    <div className="flex space-x-2">
                      <Button
                        onClick={() => {
                          setShowLinkDialog(false);
                          setLinkUrl("");
                        }}
                        variant="outline"
                        size="sm"
                      >
                        Cancel
                      </Button>
                      <Button
                        onClick={handleLinkSubmit}
                        size="sm"
                        disabled={!linkUrl.trim()}
                      >
                        {editor?.isActive("link") ? "Update Link" : "Add Link"}
                      </Button>
                    </div>
                  </div>
                </div>
              </div>
            )}
          </>
        );
      case "iframe":
        return (
          <div className="h-full">
            <iframe
              src={`${fileBaseUrl}${encodeURIComponent(artifact.filepath)}`}
              className="w-full h-full border-0"
              title={artifact.name}
              sandbox="allow-scripts allow-same-origin allow-forms allow-popups"
            />
          </div>
        );
      default:
        return (
          <div className="h-full overflow-auto">
            <div className="max-w-none mx-auto px-8 py-6">
              <pre className="whitespace-pre-wrap font-mono text-sm leading-relaxed bg-gray-50 dark:bg-gray-800 p-6 rounded-lg border">
                <code className="text-gray-800 dark:text-gray-200">
                  {fileContent || ""}
                </code>
              </pre>
            </div>
          </div>
        );
    }
  };

  return (
    <>
      {/* Backdrop */}
      <div
        className={`fixed inset-0 bg-black/50 backdrop-blur-sm z-40 transition-opacity duration-300 ${
          isOpen ? "opacity-100" : "opacity-0 pointer-events-none"
        }`}
        onClick={handleClose}
      />

      {/* Full-screen editor modal */}
      <div
        className={`fixed inset-0 z-50 flex items-center justify-center p-4 transition-all duration-300 ${
          isOpen
            ? "opacity-100 scale-100"
            : "opacity-0 scale-95 pointer-events-none"
        }`}
      >
        <div
          className="w-full h-full max-w-7xl mx-auto bg-white dark:bg-gray-900 rounded-lg shadow-2xl flex flex-col overflow-hidden"
          onClick={(e) => e.stopPropagation()}
        >
          {/* Header */}
          <div className="flex items-center justify-between p-4 border-b border-gray-200 dark:border-gray-700 bg-gray-50 dark:bg-gray-800">
            <div className="flex items-center space-x-3 flex-1 min-w-0">
              <FileIcon
                filepath={artifact.filepath}
                className="w-5 h-5 text-blue-500 flex-shrink-0"
              />
              {isEditingTitle ? (
                <input
                  ref={titleInputRef}
                  type="text"
                  defaultValue={artifact.name}
                  className="flex-1 px-2 py-1 text-lg font-semibold bg-white dark:bg-gray-700 border border-gray-300 dark:border-gray-600 rounded focus:outline-none focus:ring-2 focus:ring-gray-200 dark:focus:ring-gray-600 focus:border-gray-400 dark:focus:border-gray-500"
                  onKeyDown={(e) => {
                    if (e.key === "Enter") {
                      handleSaveTitle(e.currentTarget.value);
                    } else if (e.key === "Escape") {
                      handleCancelTitleEdit();
                    }
                  }}
                  onBlur={(e) => {
                    if (!titleEditJustTriggered) {
                      handleSaveTitle(e.currentTarget.value);
                    }
                  }}
                  autoFocus
                />
              ) : (
                <div className="flex-1 min-w-0">
                  <h1
                    className="text-lg font-semibold text-gray-900 dark:text-white truncate cursor-pointer hover:text-blue-600 dark:hover:text-blue-400 inline-block"
                    onClick={handleEditTitle}
                    title="Click to edit title"
                  >
                    {artifact.name}
                  </h1>
                  <p className="text-sm text-gray-600 dark:text-gray-400 truncate">
                    {artifact.filepath}
                  </p>
                </div>
              )}
            </div>

            <div className="flex items-center space-x-2 ml-4">
              {justSaved && !hasUnsavedChanges ? (
                <span className="text-sm text-gray-600 dark:text-gray-400 px-3 py-1">
                  Saved
                </span>
              ) : hasUnsavedChanges ? (
                <Button
                  onClick={handleSaveContent}
                  size="sm"
                  title="Save changes"
                  disabled={isSaving}
                >
                  {isSaving && (
                    <Loader2 className="w-4 h-4 mr-2 animate-spin" />
                  )}
                  {isSaving ? "Saving..." : "Save"}
                </Button>
              ) : null}

              <ArtifactActions
                artifact={artifact}
                onArtifactUpdated={onArtifactUpdated}
                onArtifactDeleted={onArtifactDeleted}
                onClose={onClose}
                onEditName={handleEditTitle}
              />
              <button
                onClick={handleClose}
                className="p-2 hover:bg-gray-200 dark:hover:bg-gray-700 rounded-full transition-colors cursor-pointer"
                title="Close editor"
              >
                <X className="w-5 h-5 text-gray-500 dark:text-gray-400" />
              </button>
            </div>
          </div>

          {/* Content */}
          <div className="flex-1 overflow-auto">
            {isLoading ? (
              <div className="flex items-center justify-center h-full">
                <div className="animate-spin rounded-full h-12 w-12 border-b-2 border-blue-500"></div>
              </div>
            ) : error ? (
              <div className="flex items-center justify-center h-full p-8">
                <div className="text-center">
                  <div className="text-red-500 text-lg mb-2">⚠️ Error</div>
                  <p className="text-gray-600 dark:text-gray-400">{error}</p>
                </div>
              </div>
            ) : (
              <div className="h-full">{renderContent()}</div>
            )}
          </div>
        </div>
      </div>
    </>
  );
};

export default ArtifactViewer;<|MERGE_RESOLUTION|>--- conflicted
+++ resolved
@@ -38,14 +38,6 @@
 import HorizontalRule from "@tiptap/extension-horizontal-rule";
 import { createLowlight } from "lowlight";
 import Typography from "@tiptap/extension-typography";
-import { Markdown } from "tiptap-markdown";
-
-// Type for the markdown storage
-interface MarkdownStorage {
-  markdown: {
-    getMarkdown: () => string;
-  };
-}
 import Placeholder from "@tiptap/extension-placeholder";
 import { SlashCommand, slashCommandSuggestion } from "./slash-command-extension";
 import "./tiptap-editor.css";
@@ -57,6 +49,40 @@
   isOpen: boolean;
   onClose: () => void;
   artifact?: ArtifactData;
+}
+
+import { unified } from "unified"
+
+// Markdown → HTML
+import remarkParse from "remark-parse"
+import remarkRehype from "remark-rehype"
+import rehypeStringify from "rehype-stringify"
+
+// HTML → Markdown
+import rehypeParse from "rehype-parse"
+import rehypeRemark from "rehype-remark"
+import remarkStringify from "remark-stringify"
+
+// Markdown → HTML
+export async function markdownToHtml(markdown: string): Promise<string> {
+  const file = await unified()
+    .use(remarkParse)
+    .use(remarkRehype)
+    .use(rehypeStringify)
+    .process(markdown)
+
+  return String(file).trim()
+}
+
+// HTML → Markdown
+export async function htmlToMarkdown(html: string): Promise<string> {
+  const file = await unified()
+    .use(rehypeParse, { fragment: true })
+    .use(rehypeRemark) 
+    .use(remarkStringify)
+    .process(html)
+
+  return String(file)
 }
 
 const ArtifactViewer: React.FC<ArtifactViewerProps> = ({
@@ -212,28 +238,15 @@
       TableRow,
       TableHeader,
       TableCell,
-<<<<<<< HEAD
-      Markdown.configure({
-        html: false,
-        tightLists: false,
-        bulletListMarker: '-',
-        linkify: true,
-        breaks: true,
-=======
       HorizontalRule,
       SlashCommand.configure({
         suggestion: slashCommandSuggestion,
->>>>>>> a742b087
       }),
     ],
-    content: fileContent || "",
+    content: "",
     onUpdate: ({ editor }) => {
-      // For markdown files, compare markdown content
-      // For other files, compare HTML content
-      const currentContent = getFileType(artifact?.filepath || "") === "markdown"
-        ? (editor.storage as unknown as MarkdownStorage).markdown.getMarkdown()
-        : editor.getHTML();
-      const hasChanges = currentContent !== fileContent;
+      const content = editor.getHTML();
+      const hasChanges = content !== fileContent;
       setHasUnsavedChanges(hasChanges);
       if (hasChanges) {
         setJustSaved(false);
@@ -261,8 +274,6 @@
     },
   });
 
-<<<<<<< HEAD
-=======
   // Set up table hover listeners
   const setupTableHoverListeners = useCallback(() => {
     if (!editor) return;
@@ -451,33 +462,46 @@
     return htmlLines.join("");
   };
 
->>>>>>> a742b087
   // Update editor content when file content changes
   useEffect(() => {
     if (editor && fileContent !== null) {
-      // Use the Markdown extension to parse markdown content
-      editor.commands.setContent(fileContent);
-      setHasUnsavedChanges(false);
-
-      // Focus the editor after content is set
-      if (isOpen) {
-        setTimeout(() => {
-          editor.commands.focus("start");
-        }, 200);
-      }
-
-      // Update initial word count
-      const text = editor.getText();
-      const words = text
-        .trim()
-        .split(/\s+/)
-        .filter((word) => word.length > 0);
-      setWordCount(words.length);
-
-      // Set up table hover listeners
-      setTimeout(() => {
-        setupTableHoverListeners();
-      }, 100);
+      // Convert markdown to HTML using the markdownToHtml function
+      const convertContent = async () => {
+        try {
+          const htmlContent = await markdownToHtml(fileContent);
+          console.log("htmlContent", htmlContent);
+          editor.commands.setContent(htmlContent);
+          setHasUnsavedChanges(false);
+        } catch (error) {
+          console.error("Error converting markdown to HTML:", error);
+          // Fallback to the custom parser if markdownToHtml fails
+          const htmlContent = parseMarkdownWithEmptyLines(fileContent);
+          editor.commands.setContent(htmlContent);
+          setHasUnsavedChanges(false);
+          
+          // Focus the editor after content is set
+          if (isOpen) {
+            setTimeout(() => {
+              editor.commands.focus("start");
+            }, 200);
+          }
+
+          // Update initial word count
+          const text = editor.getText();
+          const words = text
+            .trim()
+            .split(/\s+/)
+            .filter((word) => word.length > 0);
+          setWordCount(words.length);
+
+          // Set up table hover listeners
+          setTimeout(() => {
+            setupTableHoverListeners();
+          }, 100);
+        }
+      };
+      
+      convertContent();
     }
   }, [editor, fileContent, isOpen, setupTableHoverListeners]);
 
@@ -495,18 +519,14 @@
 
     setIsSaving(true);
     try {
-      // For markdown files, use the Markdown extension to get markdown content
-      // For other files, use HTML content
+      // For markdown files, we should convert HTML back to markdown
+      // For now, let's save the raw content from the editor
       const content =
         getFileType(artifact.filepath) === "markdown"
-          ? (editor.storage as unknown as MarkdownStorage).markdown.getMarkdown()
+          ? await htmlToMarkdown(editor.getHTML())
           : editor.getHTML();
 
-      await updateArtifactFile(
-        artifact.id,
-        artifact.filepath,
-        content
-      );
+      await updateArtifactFile(artifact.id, artifact.filepath, content);
 
       setFileContent(content);
       setHasUnsavedChanges(false);
@@ -528,19 +548,19 @@
   };
 
   // Simple HTML to markdown converter
-  const htmlToMarkdown = (html: string): string => {
-    return html
-      .replace(/<h1>(.*?)<\/h1>/g, "# $1")
-      .replace(/<h2>(.*?)<\/h2>/g, "## $1")
-      .replace(/<h3>(.*?)<\/h3>/g, "### $1")
-      .replace(/<strong>(.*?)<\/strong>/g, "**$1**")
-      .replace(/<em>(.*?)<\/em>/g, "*$1*")
-      .replace(/<code>(.*?)<\/code>/g, "`$1`")
-      .replace(/<p>(.*?)<\/p>/g, "$1\n\n")
-      .replace(/<br\s*\/?>/g, "\n")
-      .replace(/<[^>]*>/g, "") // Remove any remaining HTML tags
-      .trim();
-  };
+  // const htmlToMarkdown = (html: string): string => {
+  //   return html
+  //     .replace(/<h1>(.*?)<\/h1>/g, "# $1")
+  //     .replace(/<h2>(.*?)<\/h2>/g, "## $1")
+  //     .replace(/<h3>(.*?)<\/h3>/g, "### $1")
+  //     .replace(/<strong>(.*?)<\/strong>/g, "**$1**")
+  //     .replace(/<em>(.*?)<\/em>/g, "*$1*")
+  //     .replace(/<code>(.*?)<\/code>/g, "`$1`")
+  //     .replace(/<p>(.*?)<\/p>/g, "$1\n\n")
+  //     .replace(/<br\s*\/?>/g, "\n")
+  //     .replace(/<[^>]*>/g, "") // Remove any remaining HTML tags
+  //     .trim();
+  // };
 
   // Handle link insertion
   const handleLinkClick = () => {
