--- conflicted
+++ resolved
@@ -32,7 +32,7 @@
   const [conversationId, setConversationId] = useState<string | undefined>();
   const [showUpgradeModal, setShowUpgradeModal] = useState(false);
   const [showLoginModal, setShowLoginModal] = useState(false);
-<<<<<<< HEAD
+  const [showLogoutModal, setShowLogoutModal] = useState(false);
   
   // User credits state
   const [userCredits, setUserCredits] = useState<UserCreditsResponse | null>(null);
@@ -64,9 +64,6 @@
   useEffect(() => {
     fetchUserCredits();
   }, [isAuthenticated]);
-=======
-  const [showLogoutModal, setShowLogoutModal] = useState(false);
->>>>>>> aa4a3454
 
   const handlePreviewClick = (data: PreviewData) => {
     setPreviewData(data);
@@ -161,13 +158,10 @@
           onNewConversation={startNewConversation}
           onUpgradeClick={() => setShowUpgradeModal(true)}
           onShowLogin={() => setShowLoginModal(true)}
-<<<<<<< HEAD
           userCredits={userCredits}
           creditsLoading={creditsLoading}
           creditsError={creditsError}
-=======
           onShowLogout={() => setShowLogoutModal(true)}
->>>>>>> aa4a3454
         />
 
         {/* ChatBox Component */}
