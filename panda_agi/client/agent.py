import asyncio
import logging
import os
import uuid
from contextlib import asynccontextmanager
from typing import Any, AsyncGenerator, Callable, Dict, List, Optional, Union

from dotenv import load_dotenv

from ..envs import BaseEnv, LocalEnv
from ..handlers.base_handler import BaseHandler
from ..tools import ToolRegistry
from ..tools.base import ToolHandler
from ..tools.file_system_ops import file_explore_directory
from ..tools.skills_ops import Skill
from .event_manager import EventManager
from .models import (
    AgentResponse,
    BaseStreamEvent,
    Knowledge,
    MessageType,
    WebSocketMessage,
)
from .state import AgentState
from .websocket_client import WebSocketClient

# Configure logging
logging.basicConfig(
    level=logging.INFO,
    format="%(asctime)s - %(name)s - %(levelname)s - %(message)s",
)

logger = logging.getLogger("AgentClient")
logger.setLevel(logging.WARNING)

MAX_KNOWLEDGE_LENGTH = 10
<<<<<<< HEAD
MAX_SKILLS_LENGTH = 10
=======
>>>>>>> 7b3c1b52


class Agent:
    """Agent class for managing WebSocket connections and tool"""

    def __init__(
        self,
        host: str = "wss://agi-api.pandas-ai.com",
        api_key: str = None,
        conversation_id: Optional[str] = None,
        auto_reconnect: bool = False,
        reconnect_interval: float = 5.0,
        tools_handlers: Optional[Dict[str, Any]] = None,
        environment: Optional[BaseEnv] = None,
        event_handlers: Optional[
            List[
                Union[
                    Callable[[BaseStreamEvent], Optional[BaseStreamEvent]], BaseHandler
                ]
            ]
        ] = None,
        knowledge: Optional[List[Knowledge]] = None,
<<<<<<< HEAD
        skills: Optional[List[Callable]] = None,
=======
>>>>>>> 7b3c1b52
    ):
        load_dotenv()
        self.api_key = api_key or os.getenv("PANDA_AGI_KEY")
        if not self.api_key:
            logger.warning(
                "No API key provided. Please set PANDA_AGI_KEY in environment or pass api_key parameter"
            )

        self.conversation_id = conversation_id or str(uuid.uuid4())
        self.environment = environment or LocalEnv("./tmp/agent_workspace")
        self.event_handlers = event_handlers

        self.state = AgentState()
        if knowledge and len(knowledge) > MAX_KNOWLEDGE_LENGTH:
            raise ValueError(
                f"Knowledge length is greater than {MAX_KNOWLEDGE_LENGTH}. Reduce the number of knowledge items."
            )
<<<<<<< HEAD
        else:
            self.state.knowledge = knowledge or []

        if skills:
            if len(skills) > MAX_SKILLS_LENGTH:
                raise ValueError(
                    f"Skills length is greater than {MAX_SKILLS_LENGTH}. Reduce the number of skills."
                )
            self._process_skills(skills)
=======
        self.state.knowledge = knowledge or []
>>>>>>> 7b3c1b52

        # Initialize event manager
        self.event_manager = EventManager()

        # Initialize WebSocket client
        self.ws_client = WebSocketClient(
            host=host,
            api_key=self.api_key,
            conversation_id=self.conversation_id,
            auto_reconnect=auto_reconnect,
            reconnect_interval=reconnect_interval,
            state=self.state,
        )

        # Set up message handler
        self.ws_client.set_message_handler(self._handle_message)

        self._request_complete = None

        logger.info(
            f"Agent initialized with environment at: {self.environment.base_path}"
        )

        # Set up message handlers with environment support
        self.tool_handlers = tools_handlers or self._create_handlers()

        # Set agent and event manager and environment references for all handlers
        for handler in self.tool_handlers.values():
            handler.set_agent(self)
            handler.set_event_manager(self.event_manager)
            handler.set_environment(self.environment)

    def _create_handlers(self) -> Dict[str, ToolHandler]:
        """Create handlers using the new unified tool system"""
        # Use new tool registry to create all tools
        handlers = ToolRegistry.create_all_handlers()
        return handlers

    @property
    def is_connected(self) -> bool:
        """Check if the WebSocket client is connected"""
        return self.ws_client.is_connected

    async def connect(self) -> None:
        """Connect to the WebSocket server"""
        await self.ws_client.connect()

    async def disconnect(self) -> None:
        """Disconnect from the WebSocket server"""
        self.state.initialization_complete.clear()
        await self.ws_client.disconnect()

    async def _handle_message(self, data: Dict[str, Any]):
        """Handle incoming messages"""
        logger.info(f"Handling message: {data}")

        msg_type = data.get("type", "default")
        msg_id = data.get("id")

        # Use message handlers with new tool system
        handler = self.tool_handlers.get(msg_type)
        if handler:
            logger.info(f"Handling message with handler: {handler}")
            payload = data.get("payload")
            await handler.handle(msg_id, payload)
        else:
            logger.warning(f"No handler found for message type: {msg_type}")

    async def send_message(self, message: Union[WebSocketMessage, dict]) -> str:
        """Send a message to the server"""
        return await self.ws_client.send_message(message)

    async def wait_for_initialization(self, timeout=30.0):
        """
        Wait for connection initialization (simplified).

        Args:
            timeout: Maximum time to wait in seconds

        Returns:
            True if initialization completed, False if timed out
        """
        try:
            await asyncio.wait_for(self.state.initialization_complete.wait(), timeout)
            return True
        except asyncio.TimeoutError:
            logger.warning(
                f"Timed out waiting for connection initialization after {timeout}s"
            )
            return False

    def add_knowledge(self, knowledge: Knowledge):
        """Add knowledge to the agent"""
        if len(self.state.knowledge) >= MAX_KNOWLEDGE_LENGTH:
            raise ValueError(
                f"Knowledge length is greater than {MAX_KNOWLEDGE_LENGTH}. Reduce the number of knowledge items."
            )
        self.state.knowledge.append(knowledge)

<<<<<<< HEAD
    def add_skill(self, skill_function: Callable):
        """Add skill to the agent"""
        if len(self.state.skills) >= MAX_SKILLS_LENGTH:
            raise ValueError(
                f"Skills length is greater than {MAX_SKILLS_LENGTH}. Reduce the number of skills."
            )
        self.state.skills.append(self._process_single_skill(skill_function))

=======
>>>>>>> 7b3c1b52
    async def run_stream(
        self,
        query: str,
    ) -> AsyncGenerator[BaseStreamEvent, None]:
        """Send a request and stream events from both in and out queues as they occur"""

        # Restart the connection for each run
        if self.is_connected:
            logger.info("Restarting connection for new request...")
            await self.disconnect()

        logger.info("Connecting before sending request...")
        await self.connect()

        # Wait for connection initialization if needed
        if not self.state.initialization_complete.is_set():
            logger.info("Waiting for connection initialization before sending request")
            await self.wait_for_initialization()

        message = WebSocketMessage(
            type=MessageType.REQUEST.value,
            payload={
                "query": query,
                "knowledge": [k.content for k in self.state.knowledge],
<<<<<<< HEAD
                "skills": [s.to_string() for s in self.state.skills],
=======
>>>>>>> 7b3c1b52
            },
        )
        try:
            # Send the message
            await self.send_message(message)

            # Stream events using the event manager
            async for event in self.event_manager.stream_events():
                await asyncio.sleep(0.01)
                yield event

        except Exception as e:
            logger.error(f"Error in run: {e}")
            raise e

        finally:
            await self.disconnect()

    def change_working_directory(self, path: str):
        """
        Change the working directory in the current environment.

        Args:
            path: New working directory path
        """
        self.environment.change_directory(path)
        logger.info(
            f"Changed working directory to: {self.environment.current_directory}"
        )

    def get_working_directory(self) -> str:
        """
        Get the current working directory.

        Returns:
            Current working directory path
        """
        return str(self.environment.current_directory)

    @property
    async def current_file_system(self) -> Dict[str, Any]:
        """
        Get the current file system structure with depth 2.

        Returns:
            Dictionary representing the file system structure
        """
        file_system = await file_explore_directory(
            self.environment, path="/", max_depth=2
        )
        return {
            "directory": file_system.get("directory", {}),
            "structure": file_system.get("structure", {}),
        }

    @asynccontextmanager
    async def connection(self):
        """Context manager for automatic connection/disconnection"""
        await self.connect()
        try:
            yield self
        finally:
            await self.disconnect()

    async def __aenter__(self):
        await self.connect()
        return self

    async def __aexit__(self, exc_type, exc_val, exc_tb):
        await self.disconnect()

    async def run(
        self,
        query: str,
        event_handlers: List[
            Union[Callable[[BaseStreamEvent], Optional[BaseStreamEvent]], BaseHandler]
        ] = None,
    ) -> AgentResponse:
        """
        Run the agent and return a response with all collected events and final output.

        This method consumes all events and returns an AgentResponse object which contains
        all events and the final response from the agent, typically from a UserNotificationEvent.

        Args:
            query: The query to send to the agent
            event_handlers: Optional list of handlers - each handler can be:
                          - A callable function: (event) -> Optional[event]
                          - A BaseHandler subclass with a process(event) method
                          Handlers will be executed in the order they are provided in the list.

        Returns:
            An AgentResponse object containing all events and the final output
        """
        response = AgentResponse()

        # Run and collect all events
        async for event in self.run_stream(query):
            # Process the event with the appropriate handlers
            active_handlers = event_handlers or self.event_handlers
            processed_event = (
                self._process_event_with_handlers(event, active_handlers)
                if active_handlers
                else event
            )

            # Skip events that couldn't be processed
            if processed_event is None:
                continue

            # Add the processed event to the response
            response.add_event(processed_event)

        return response

    def _process_event_with_handlers(
        self, event: BaseStreamEvent, event_handlers: List[Union[Callable, BaseHandler]]
    ) -> Optional[BaseStreamEvent]:
        """
        Process an event with the provided handlers.

        Supports both callable functions and handler classes with a process method.
        Processes multiple handlers in sequence.

        Args:
            event: The event to process
            event_handlers: List of handlers to use

        Returns:
            Processed event or None if processing failed
        """
        if event_handlers is None:
            return event

        current_event = event

        # Process through each handler in order
        for handler in event_handlers:
            if handler is None:
                continue

            try:
                # Check if it's a handler class with a process method
                if hasattr(handler, "process") and callable(
                    getattr(handler, "process")
                ):
                    # Call the process method (handler classes typically don't return events)
                    handler.process(current_event)
                    # Keep the current event for the next handler
                # Check if it's a callable (backward compatibility)
                elif callable(handler):
                    processed = handler(current_event)
                    # Update current_event if the callable returned something
                    if processed is not None:
                        current_event = processed
                else:
                    logger.warning(
                        f"Handler is neither callable nor has a process method: {type(handler)}"
                    )
                    continue

            except Exception as e:
                logger.error(
                    f"Error processing event with handler {getattr(handler, 'name', type(handler).__name__)}: {e}"
                )
                # Continue processing with other handlers even if one fails
                continue

<<<<<<< HEAD
        return current_event

    def _process_single_skill(self, skill_function: Callable):
        """
        Process a single skill function and extract its Skill object.
        """
        if not hasattr(skill_function, "_skill"):
            raise ValueError(
                f"Function '{skill_function.__name__}' is not decorated with @skill. "
                "Please ensure all functions in the skills list are decorated with @skill."
            )

        skill_obj = skill_function._skill
        if not isinstance(skill_obj, Skill):
            raise ValueError(
                f"Invalid skill object found for function '{skill_function.__name__}'. "
                "Expected Skill instance."
            )

        return skill_obj

    def _process_skills(self, skill_functions: List[Callable]):
        """
        Process a list of decorated functions and extract their Skill objects.

        Args:
            skill_functions: List of functions decorated with @skill

        Raises:
            ValueError: If a function is not decorated with @skill
        """
        if len(skill_functions) > MAX_SKILLS_LENGTH:
            raise ValueError(
                f"Skills length is greater than {MAX_SKILLS_LENGTH}. Reduce the number of skills."
            )

        for func in skill_functions:
            self.add_skill(func)

        logger.info(
            f"Processed {len(skill_functions)} skills: {[s.name for s in self.state.skills]}"
        )
=======
        return current_event
>>>>>>> 7b3c1b52
<|MERGE_RESOLUTION|>--- conflicted
+++ resolved
@@ -3,6 +3,7 @@
 import os
 import uuid
 from contextlib import asynccontextmanager
+from typing import Any, AsyncGenerator, Callable, Dict, List, Optional, Union
 from typing import Any, AsyncGenerator, Callable, Dict, List, Optional, Union
 
 from dotenv import load_dotenv
@@ -18,6 +19,7 @@
     AgentResponse,
     BaseStreamEvent,
     Knowledge,
+    Knowledge,
     MessageType,
     WebSocketMessage,
 )
@@ -34,10 +36,7 @@
 logger.setLevel(logging.WARNING)
 
 MAX_KNOWLEDGE_LENGTH = 10
-<<<<<<< HEAD
 MAX_SKILLS_LENGTH = 10
-=======
->>>>>>> 7b3c1b52
 
 
 class Agent:
@@ -60,10 +59,7 @@
             ]
         ] = None,
         knowledge: Optional[List[Knowledge]] = None,
-<<<<<<< HEAD
         skills: Optional[List[Callable]] = None,
-=======
->>>>>>> 7b3c1b52
     ):
         load_dotenv()
         self.api_key = api_key or os.getenv("PANDA_AGI_KEY")
@@ -81,7 +77,6 @@
             raise ValueError(
                 f"Knowledge length is greater than {MAX_KNOWLEDGE_LENGTH}. Reduce the number of knowledge items."
             )
-<<<<<<< HEAD
         else:
             self.state.knowledge = knowledge or []
 
@@ -91,9 +86,6 @@
                     f"Skills length is greater than {MAX_SKILLS_LENGTH}. Reduce the number of skills."
                 )
             self._process_skills(skills)
-=======
-        self.state.knowledge = knowledge or []
->>>>>>> 7b3c1b52
 
         # Initialize event manager
         self.event_manager = EventManager()
@@ -193,7 +185,6 @@
             )
         self.state.knowledge.append(knowledge)
 
-<<<<<<< HEAD
     def add_skill(self, skill_function: Callable):
         """Add skill to the agent"""
         if len(self.state.skills) >= MAX_SKILLS_LENGTH:
@@ -202,8 +193,6 @@
             )
         self.state.skills.append(self._process_single_skill(skill_function))
 
-=======
->>>>>>> 7b3c1b52
     async def run_stream(
         self,
         query: str,
@@ -228,10 +217,7 @@
             payload={
                 "query": query,
                 "knowledge": [k.content for k in self.state.knowledge],
-<<<<<<< HEAD
                 "skills": [s.to_string() for s in self.state.skills],
-=======
->>>>>>> 7b3c1b52
             },
         )
         try:
@@ -241,10 +227,15 @@
             # Stream events using the event manager
             async for event in self.event_manager.stream_events():
                 await asyncio.sleep(0.01)
+                await asyncio.sleep(0.01)
                 yield event
 
         except Exception as e:
             logger.error(f"Error in run: {e}")
+            raise e
+
+        finally:
+            await self.disconnect()
             raise e
 
         finally:
@@ -310,6 +301,13 @@
             Union[Callable[[BaseStreamEvent], Optional[BaseStreamEvent]], BaseHandler]
         ] = None,
     ) -> AgentResponse:
+    async def run(
+        self,
+        query: str,
+        event_handlers: List[
+            Union[Callable[[BaseStreamEvent], Optional[BaseStreamEvent]], BaseHandler]
+        ] = None,
+    ) -> AgentResponse:
         """
         Run the agent and return a response with all collected events and final output.
 
@@ -337,6 +335,11 @@
                 if active_handlers
                 else event
             )
+            processed_event = (
+                self._process_event_with_handlers(event, active_handlers)
+                if active_handlers
+                else event
+            )
 
             # Skip events that couldn't be processed
             if processed_event is None:
@@ -350,31 +353,44 @@
     def _process_event_with_handlers(
         self, event: BaseStreamEvent, event_handlers: List[Union[Callable, BaseHandler]]
     ) -> Optional[BaseStreamEvent]:
+
+    def _process_event_with_handlers(
+        self, event: BaseStreamEvent, event_handlers: List[Union[Callable, BaseHandler]]
+    ) -> Optional[BaseStreamEvent]:
         """
         Process an event with the provided handlers.
+
 
         Supports both callable functions and handler classes with a process method.
         Processes multiple handlers in sequence.
+
 
         Args:
             event: The event to process
             event_handlers: List of handlers to use
 
+
         Returns:
             Processed event or None if processing failed
         """
         if event_handlers is None:
             return event
 
+
         current_event = event
+
 
         # Process through each handler in order
         for handler in event_handlers:
             if handler is None:
                 continue
 
+
             try:
                 # Check if it's a handler class with a process method
+                if hasattr(handler, "process") and callable(
+                    getattr(handler, "process")
+                ):
                 if hasattr(handler, "process") and callable(
                     getattr(handler, "process")
                 ):
@@ -391,16 +407,23 @@
                     logger.warning(
                         f"Handler is neither callable nor has a process method: {type(handler)}"
                     )
+                    logger.warning(
+                        f"Handler is neither callable nor has a process method: {type(handler)}"
+                    )
                     continue
 
+
             except Exception as e:
+                logger.error(
+                    f"Error processing event with handler {getattr(handler, 'name', type(handler).__name__)}: {e}"
+                )
                 logger.error(
                     f"Error processing event with handler {getattr(handler, 'name', type(handler).__name__)}: {e}"
                 )
                 # Continue processing with other handlers even if one fails
                 continue
 
-<<<<<<< HEAD
+
         return current_event
 
     def _process_single_skill(self, skill_function: Callable):
@@ -442,7 +465,4 @@
 
         logger.info(
             f"Processed {len(skill_functions)} skills: {[s.name for s in self.state.skills]}"
-        )
-=======
-        return current_event
->>>>>>> 7b3c1b52
+        )